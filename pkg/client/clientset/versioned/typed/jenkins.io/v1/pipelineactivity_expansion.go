--- conflicted
+++ resolved
@@ -2,7 +2,6 @@
 
 import (
 	"github.com/jenkins-x/jx/pkg/apis/jenkins.io/v1"
-	"github.com/jenkins-x/jx/pkg/log"
 	util "github.com/jenkins-x/jx/pkg/util/json"
 	metav1 "k8s.io/apimachinery/pkg/apis/meta/v1"
 	"k8s.io/apimachinery/pkg/types"
@@ -27,19 +26,12 @@
 
 	patch, err := util.CreatePatch(orig, pipelineActivity)
 	if err != nil {
-<<<<<<< HEAD
-		log.Errorf("Error patching PipelineActivity. Error: %s", err)
-	}
-	patched, err := c.Patch(resourceName, types.JSONPatchType, patch)
-	if err != nil {
-		log.Errorf("Error patching PipelineActivity. Error: %s", err)
-=======
 		return nil, err
 	}
+
 	patched, err := c.Patch(resourceName, types.JSONPatchType, patch)
 	if err != nil {
 		return nil, err
->>>>>>> 7b46dee0
 	}
 
 	return patched, nil
