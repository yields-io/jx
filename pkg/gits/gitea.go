package gits

import (
	"fmt"
	"strconv"
	"strings"
	"time"

	"code.gitea.io/sdk/gitea"
	"github.com/google/go-github/github"
	"github.com/jenkins-x/jx/pkg/auth"
	"github.com/jenkins-x/jx/pkg/log"
	"github.com/jenkins-x/jx/pkg/util"
)

type GiteaProvider struct {
	Username string
	Client   *gitea.Client

	Server auth.AuthServer
	User   auth.UserAuth
	Git    Gitter
}

func NewGiteaProvider(server *auth.AuthServer, user *auth.UserAuth, git Gitter) (GitProvider, error) {
	client := gitea.NewClient(server.URL, user.ApiToken)

	provider := GiteaProvider{
		Client:   client,
		Server:   *server,
		User:     *user,
		Username: user.Username,
		Git:      git,
	}

	return &provider, nil
}

func (p *GiteaProvider) ListOrganisations() ([]GitOrganisation, error) {
	answer := []GitOrganisation{}
	orgs, err := p.Client.ListMyOrgs()
	if err != nil {
		return answer, err
	}

	for _, org := range orgs {
		name := org.UserName
		if name != "" {
			o := GitOrganisation{
				Login: name,
			}
			answer = append(answer, o)
		}
	}
	return answer, nil
}

func (p *GiteaProvider) ListRepositories(org string) ([]*GitRepository, error) {
	answer := []*GitRepository{}
	if org == "" {
		repos, err := p.Client.ListMyRepos()
		if err != nil {
			return answer, err
		}
		for _, repo := range repos {
			answer = append(answer, toGiteaRepo(repo.Name, repo))
		}
		return answer, nil
	}
	repos, err := p.Client.ListOrgRepos(org)
	if err != nil {
		return answer, err
	}
	for _, repo := range repos {
		answer = append(answer, toGiteaRepo(repo.Name, repo))
	}
	return answer, nil
}

func (p *GiteaProvider) ListReleases(org string, name string) ([]*GitRelease, error) {
	owner := org
	if owner == "" {
		owner = p.Username
	}
	answer := []*GitRelease{}
	repos, err := p.Client.ListReleases(owner, name)
	if err != nil {
		return answer, err
	}
	for _, repo := range repos {
		answer = append(answer, toGiteaRelease(org, name, repo))
	}
	return answer, nil
}

func toGiteaRelease(org string, name string, release *gitea.Release) *GitRelease {
	totalDownloadCount := 0
	for _, asset := range release.Attachments {
		totalDownloadCount = totalDownloadCount + int(asset.DownloadCount)
	}
	return &GitRelease{
		Name:          release.Title,
		TagName:       release.TagName,
		Body:          release.Note,
		URL:           release.URL,
		HTMLURL:       release.URL,
		DownloadCount: totalDownloadCount,
	}
}

func (p *GiteaProvider) CreateRepository(org string, name string, private bool) (*GitRepository, error) {
	options := gitea.CreateRepoOption{
		Name:    name,
		Private: private,
	}
	repo, err := p.Client.CreateRepo(options)
	if err != nil {
		return nil, fmt.Errorf("Failed to create repository %s/%s due to: %s", org, name, err)
	}
	return toGiteaRepo(name, repo), nil
}

func (p *GiteaProvider) GetRepository(org string, name string) (*GitRepository, error) {
	repo, err := p.Client.GetRepo(org, name)
	if err != nil {
		return nil, fmt.Errorf("Failed to get repository %s/%s due to: %s", org, name, err)
	}
	return toGiteaRepo(name, repo), nil
}

func (p *GiteaProvider) DeleteRepository(org string, name string) error {
	owner := org
	if owner == "" {
		owner = p.Username
	}
	err := p.Client.DeleteRepo(owner, name)
	if err != nil {
		return fmt.Errorf("Failed to delete repository %s/%s due to: %s", owner, name, err)
	}
	return err
}

func toGiteaRepo(name string, repo *gitea.Repository) *GitRepository {
	return &GitRepository{
		Name:             name,
		AllowMergeCommit: true,
		CloneURL:         repo.CloneURL,
		HTMLURL:          repo.HTMLURL,
		SSHURL:           repo.SSHURL,
		Fork:             repo.Fork,
	}
}

func (p *GiteaProvider) ForkRepository(originalOrg string, name string, destinationOrg string) (*GitRepository, error) {
	repoConfig := gitea.CreateForkOption{
		Organization: &destinationOrg,
	}
	repo, err := p.Client.CreateFork(originalOrg, name, repoConfig)
	if err != nil {
		msg := ""
		if destinationOrg != "" {
			msg = fmt.Sprintf(" to %s", destinationOrg)
		}
		owner := destinationOrg
		if owner == "" {
			owner = p.Username
		}
		if strings.Contains(err.Error(), "try again later") {
			log.Warnf("Waiting for the fork of %s/%s to appear...\n", owner, name)
			// lets wait for the fork to occur...
			start := time.Now()
			deadline := start.Add(time.Minute)
			for {
				time.Sleep(5 * time.Second)
				repo, err = p.Client.GetRepo(owner, name)
				if repo != nil && err == nil {
					break
				}
				t := time.Now()
				if t.After(deadline) {
					return nil, fmt.Errorf("Gave up waiting for Repository %s/%s to appear: %s", owner, name, err)
				}
			}
		} else {
			return nil, fmt.Errorf("Failed to fork repository %s/%s%s due to: %s", originalOrg, name, msg, err)
		}
	}
	return toGiteaRepo(name, repo), nil
}

func (p *GiteaProvider) CreateWebHook(data *GitWebHookArguments) error {
	owner := data.Owner
	if owner == "" {
		owner = p.Username
	}
	repo := data.Repo.Name
	if repo == "" {
		return fmt.Errorf("Missing property Repo")
	}
	webhookUrl := data.URL
	if repo == "" {
		return fmt.Errorf("Missing property URL")
	}
	hooks, err := p.Client.ListRepoHooks(owner, repo)
	if err != nil {
		return err
	}
	for _, hook := range hooks {
		s := hook.Config["url"]
		if s == webhookUrl {
			log.Warnf("Already has a webhook registered for %s\n", webhookUrl)
			return nil
		}
	}
	config := map[string]string{
		"url":          webhookUrl,
		"content_type": "json",
	}
	if data.Secret != "" {
		config["secret"] = data.Secret
	}
	hook := gitea.CreateHookOption{
		Type:   "gitea",
		Config: config,
		Events: []string{"create", "push", "pull_request"},
		Active: true,
	}
<<<<<<< HEAD
	log.Infof("Creating GitHub webhook for %s/%s for url %s\n", owner, repo, webhookUrl)
=======
	log.Infof("Creating gitea webhook for %s/%s for url %s\n", util.ColorInfo(owner), util.ColorInfo(repo), util.ColorInfo(webhookUrl))
>>>>>>> f4787a94
	_, err = p.Client.CreateRepoHook(owner, repo, hook)
	if err != nil {
		return fmt.Errorf("Failed to create webhook for %s/%s with %#v due to: %s", owner, repo, hook, err)
	}
	return err
}

func (p *GiteaProvider) CreatePullRequest(data *GitPullRequestArguments) (*GitPullRequest, error) {
	owner := data.GitRepositoryInfo.Organisation
	repo := data.GitRepositoryInfo.Name
	title := data.Title
	body := data.Body
	head := data.Head
	base := data.Base
	config := gitea.CreatePullRequestOption{}
	if title != "" {
		config.Title = title
	}
	if body != "" {
		config.Body = body
	}
	if head != "" {
		config.Head = head
	}
	if base != "" {
		config.Base = base
	}
	pr, err := p.Client.CreatePullRequest(owner, repo, config)
	if err != nil {
		return nil, err
	}
	id := int(pr.Index)
	answer := &GitPullRequest{
		URL:    pr.HTMLURL,
		Number: &id,
		Owner:  data.GitRepositoryInfo.Organisation,
		Repo:   data.GitRepositoryInfo.Name,
	}
	if pr.Head != nil {
		answer.LastCommitSha = pr.Head.Sha
	}
	return answer, nil
}

func (p *GiteaProvider) UpdatePullRequestStatus(pr *GitPullRequest) error {
	if pr.Number == nil {
		return fmt.Errorf("Missing Number for GitPullRequest %#v", pr)
	}
	n := *pr.Number
	result, err := p.Client.GetPullRequest(pr.Owner, pr.Repo, int64(n))
	if err != nil {
		return fmt.Errorf("Could not find pull request for %s/%s #%d: %s", pr.Owner, pr.Repo, n, err)
	}
	pr.Author = &GitUser{
		Login: result.Poster.UserName,
	}
	merged := result.HasMerged
	pr.Merged = &merged
	pr.Mergeable = &result.Mergeable
	pr.MergedAt = result.Merged
	pr.MergeCommitSHA = result.MergedCommitID
	pr.Title = result.Title
	pr.Body = result.Body
	stateText := string(result.State)
	pr.State = &stateText
	head := result.Head
	if head != nil {
		pr.LastCommitSha = head.Sha
	} else {
		pr.LastCommitSha = ""
	}
	/*
		TODO

		pr.ClosedAt = result.Closed
		pr.StatusesURL = result.StatusesURL
		pr.IssueURL = result.IssueURL
		pr.DiffURL = result.DiffURL
	*/
	return nil
}

func (p *GiteaProvider) GetPullRequest(owner string, repo *GitRepositoryInfo, number int) (*GitPullRequest, error) {
	pr := &GitPullRequest{
		Owner:  owner,
		Repo:   repo.Name,
		Number: &number,
	}
	err := p.UpdatePullRequestStatus(pr)

	existing := p.UserInfo(pr.Author.Login)
	if existing != nil && existing.Email != "" {
		pr.Author = existing
	}

	return pr, err
}

func (p *GiteaProvider) GetPullRequestCommits(owner string, repository *GitRepositoryInfo, number int) ([]*GitCommit, error) {
	answer := []*GitCommit{}

	// TODO there does not seem to be any way to get a diff of commits
	// unless maybe checking out the repo (do we have access to a local copy?)
	// there is a pr.Base and pr.Head that might be able to compare to get
	// commits somehow, but does not look like anything through the api

	return answer, nil
}

func (p *GiteaProvider) GetIssue(org string, name string, number int) (*GitIssue, error) {
	i, err := p.Client.GetIssue(org, name, int64(number))
	if err != nil {
		if strings.Contains(err.Error(), "404") {
			return nil, nil
		}
		return nil, err
	}
	return p.fromGiteaIssue(org, name, i)
}

func (p *GiteaProvider) IssueURL(org string, name string, number int, isPull bool) string {
	serverPrefix := p.Server.URL
	if strings.Index(serverPrefix, "://") < 0 {
		serverPrefix = "https://" + serverPrefix
	}
	path := "issues"
	if isPull {
		path = "pull"
	}
	url := util.UrlJoin(serverPrefix, org, name, path, strconv.Itoa(number))
	return url
}

func (p *GiteaProvider) SearchIssues(org string, name string, filter string) ([]*GitIssue, error) {
	opts := gitea.ListIssueOption{}
	// TODO apply the filter?
	return p.searchIssuesWithOptions(org, name, opts)
}

func (p *GiteaProvider) SearchIssuesClosedSince(org string, name string, t time.Time) ([]*GitIssue, error) {
	opts := gitea.ListIssueOption{}
	issues, err := p.searchIssuesWithOptions(org, name, opts)
	if err != nil {
		return issues, err
	}
	return FilterIssuesClosedSince(issues, t), nil
}

func (p *GiteaProvider) searchIssuesWithOptions(org string, name string, opts gitea.ListIssueOption) ([]*GitIssue, error) {
	opts.Page = 0
	answer := []*GitIssue{}
	issues, err := p.Client.ListRepoIssues(org, name, opts)
	if err != nil {
		if strings.Contains(err.Error(), "404") {
			return answer, nil
		}
		return answer, err
	}
	for _, issue := range issues {
		i, err := p.fromGiteaIssue(org, name, issue)
		if err != nil {
			return answer, err
		}
		answer = append(answer, i)
	}
	return answer, nil
}

func (p *GiteaProvider) fromGiteaIssue(org string, name string, i *gitea.Issue) (*GitIssue, error) {
	state := string(i.State)
	labels := []GitLabel{}
	for _, label := range i.Labels {
		labels = append(labels, toGiteaLabel(label))
	}
	assignees := []GitUser{}
	assignee := i.Assignee
	if assignee != nil {
		assignees = append(assignees, *toGiteaUser(assignee))
	}
	number := int(i.ID)
	return &GitIssue{
		Number:        &number,
		URL:           p.IssueURL(org, name, number, false),
		State:         &state,
		Title:         i.Title,
		Body:          i.Body,
		IsPullRequest: i.PullRequest != nil,
		Labels:        labels,
		User:          toGiteaUser(i.Poster),
		Assignees:     assignees,
		CreatedAt:     &i.Created,
		UpdatedAt:     &i.Updated,
		ClosedAt:      i.Closed,
	}, nil
}

func (p *GiteaProvider) CreateIssue(owner string, repo string, issue *GitIssue) (*GitIssue, error) {
	config := gitea.CreateIssueOption{
		Title: issue.Title,
		Body:  issue.Body,
	}
	i, err := p.Client.CreateIssue(owner, repo, config)
	if err != nil {
		return nil, err
	}
	return p.fromGiteaIssue(owner, repo, i)
}

func toGiteaLabel(label *gitea.Label) GitLabel {
	return GitLabel{
		Name:  label.Name,
		Color: label.Color,
		URL:   label.URL,
	}
}

func toGiteaUser(user *gitea.User) *GitUser {
	return &GitUser{
		Login:     user.UserName,
		Name:      user.FullName,
		Email:     user.Email,
		AvatarURL: user.AvatarURL,
	}
}

func (p *GiteaProvider) MergePullRequest(pr *GitPullRequest, message string) error {
	if pr.Number == nil {
		return fmt.Errorf("Missing Number for GitPullRequest %#v", pr)
	}
	n := *pr.Number
	return p.Client.MergePullRequest(pr.Owner, pr.Repo, int64(n))
}

func (p *GiteaProvider) PullRequestLastCommitStatus(pr *GitPullRequest) (string, error) {
	ref := pr.LastCommitSha
	if ref == "" {
		return "", fmt.Errorf("Missing String for LastCommitSha %#v", pr)
	}
	results, err := p.Client.ListStatuses(pr.Owner, pr.Repo, ref, gitea.ListStatusesOption{})
	if err != nil {
		return "", err
	}
	for _, result := range results {
		text := string(result.State)
		if text != "" {
			return text, nil
		}
	}
	return "", fmt.Errorf("Could not find a status for repository %s/%s with ref %s", pr.Owner, pr.Repo, ref)
}

func (p *GiteaProvider) AddPRComment(pr *GitPullRequest, comment string) error {
	if pr.Number == nil {
		return fmt.Errorf("Missing Number for GitPullRequest %#v", pr)
	}
	n := *pr.Number
	prComment := gitea.CreateIssueCommentOption{
		Body: asText(&comment),
	}
	_, err := p.Client.CreateIssueComment(pr.Owner, pr.Repo, int64(n), prComment)
	return err
}

func (p *GiteaProvider) CreateIssueComment(owner string, repo string, number int, comment string) error {
	issueComment := gitea.CreateIssueCommentOption{
		Body: comment,
	}
	_, err := p.Client.CreateIssueComment(owner, repo, int64(number), issueComment)
	if err != nil {
		return err
	}
	return nil
}

func (p *GiteaProvider) ListCommitStatus(org string, repo string, sha string) ([]*GitRepoStatus, error) {
	answer := []*GitRepoStatus{}
	results, err := p.Client.ListStatuses(org, repo, sha, gitea.ListStatusesOption{})
	if err != nil {
		return answer, fmt.Errorf("Could not find a status for repository %s/%s with ref %s", org, repo, sha)
	}
	for _, result := range results {
		status := &GitRepoStatus{
			ID:          string(result.ID),
			Context:     result.Context,
			URL:         result.URL,
			TargetURL:   result.TargetURL,
			State:       string(result.State),
			Description: result.Description,
		}
		answer = append(answer, status)
	}
	return answer, nil
}

func (p *GiteaProvider) RenameRepository(org string, name string, newName string) (*GitRepository, error) {
	return nil, fmt.Errorf("Rename of repositories is not supported for Gitea")
}

func (p *GiteaProvider) ValidateRepositoryName(org string, name string) error {
	_, err := p.Client.GetRepo(org, name)
	if err == nil {
		return fmt.Errorf("Repository %s already exists", p.Git.RepoName(org, name))
	}
	if strings.Contains(err.Error(), "404") {
		return nil
	}
	return err
}

func (p *GiteaProvider) UpdateRelease(owner string, repo string, tag string, releaseInfo *GitRelease) error {
	var release *gitea.Release
	releases, err := p.Client.ListReleases(owner, repo)
	found := false
	for _, rel := range releases {
		if rel.TagName == tag {
			release = rel
			found = true
			break
		}
	}
	flag := false

	// lets populate the release
	if !found {
		createRelease := gitea.CreateReleaseOption{
			TagName:      releaseInfo.TagName,
			Title:        releaseInfo.Name,
			Note:         releaseInfo.Body,
			IsDraft:      flag,
			IsPrerelease: flag,
		}
		_, err = p.Client.CreateRelease(owner, repo, createRelease)
		return err
	} else {
		editRelease := gitea.EditReleaseOption{
			TagName:      release.TagName,
			Title:        release.Title,
			Note:         release.Note,
			IsDraft:      &flag,
			IsPrerelease: &flag,
		}
		if editRelease.Title == "" && releaseInfo.Name != "" {
			editRelease.Title = releaseInfo.Name
		}
		if editRelease.TagName == "" && releaseInfo.TagName != "" {
			editRelease.TagName = releaseInfo.TagName
		}
		if editRelease.Note == "" && releaseInfo.Body != "" {
			editRelease.Note = releaseInfo.Body
		}
		r2, err := p.Client.EditRelease(owner, repo, release.ID, editRelease)
		if err != nil {
			return err
		}
		if r2 != nil {
			releaseInfo.URL = r2.URL
		}
	}
	return err
}

func (p *GiteaProvider) HasIssues() bool {
	return true
}

func (p *GiteaProvider) IsGitHub() bool {
	return false
}

func (p *GiteaProvider) IsGitea() bool {
	return true
}

func (p *GiteaProvider) IsBitbucketCloud() bool {
	return false
}

func (p *GiteaProvider) IsBitbucketServer() bool {
	return false
}

func (p *GiteaProvider) IsGerrit() bool {
	return false
}

func (p *GiteaProvider) Kind() string {
	return "gitea"
}

func (p *GiteaProvider) JenkinsWebHookPath(gitURL string, secret string) string {
	return "/gitea-webhook/post"
}

func GiteaAccessTokenURL(url string) string {
	return util.UrlJoin(url, "/user/settings/applications")
}

func (p *GiteaProvider) Label() string {
	return p.Server.Label()
}

func (p *GiteaProvider) ServerURL() string {
	return p.Server.URL
}

func (p *GiteaProvider) BranchArchiveURL(org string, name string, branch string) string {
	return util.UrlJoin(p.ServerURL(), org, name, "archive", branch+".zip")
}

func (p *GiteaProvider) UserAuth() auth.UserAuth {
	return p.User
}

func (p *GiteaProvider) CurrentUsername() string {
	return p.Username
}

func (p *GiteaProvider) UserInfo(username string) *GitUser {
	user, err := p.Client.GetUserInfo(username)

	if err != nil {
		return nil
	}

	return &GitUser{
		Login:     username,
		Name:      user.FullName,
		AvatarURL: user.AvatarURL,
		Email:     user.Email,
		// TODO figure the Gitea user url
		URL: p.Server.URL + "/" + username,
	}
}

func (p *GiteaProvider) AddCollaborator(user string, organisation string, repo string) error {
	log.Infof("Automatically adding the pipeline user as a collaborator is currently not implemented for Gitea. Please add user: %v as a collaborator to this project.\n", user)
	return nil
}

func (p *GiteaProvider) ListInvitations() ([]*github.RepositoryInvitation, *github.Response, error) {
	log.Infof("Automatically adding the pipeline user as a collaborator is currently not implemented for Gitea.\n")
	return []*github.RepositoryInvitation{}, &github.Response{}, nil
}

func (p *GiteaProvider) AcceptInvitation(ID int64) (*github.Response, error) {
	log.Infof("Automatically adding the pipeline user as a collaborator is currently not implemented for Gitea.\n")
	return &github.Response{}, nil
}<|MERGE_RESOLUTION|>--- conflicted
+++ resolved
@@ -225,11 +225,7 @@
 		Events: []string{"create", "push", "pull_request"},
 		Active: true,
 	}
-<<<<<<< HEAD
-	log.Infof("Creating GitHub webhook for %s/%s for url %s\n", owner, repo, webhookUrl)
-=======
-	log.Infof("Creating gitea webhook for %s/%s for url %s\n", util.ColorInfo(owner), util.ColorInfo(repo), util.ColorInfo(webhookUrl))
->>>>>>> f4787a94
+	log.Infof("Creating Gitea webhook for %s/%s for url %s\n", util.ColorInfo(owner), util.ColorInfo(repo), util.ColorInfo(webhookUrl))
 	_, err = p.Client.CreateRepoHook(owner, repo, hook)
 	if err != nil {
 		return fmt.Errorf("Failed to create webhook for %s/%s with %#v due to: %s", owner, repo, hook, err)
