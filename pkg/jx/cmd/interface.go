--- conflicted
+++ resolved
@@ -78,9 +78,5 @@
 
 	CreateVaultOperatorClient() (vaultoperatorclient.Interface, error)
 
-<<<<<<< HEAD
-	GetHelm(verbose bool, helmBinary string, noTiller bool, helmTemplate bool, kubeClient kubernetes.Interface) helm.Helmer
-=======
 	GetHelm(verbose bool, helmBinary string, noTiller bool, helmTemplate bool) helm.Helmer
->>>>>>> 88f17768
 }